--- conflicted
+++ resolved
@@ -1,14 +1,11 @@
 package cmd
 
 import (
-<<<<<<< HEAD
-=======
 	"fmt"
 	"github.com/oswgg/migrator/internal/config"
 	"github.com/oswgg/migrator/internal/database/migrations"
 	"github.com/oswgg/migrator/internal/shared"
 	"github.com/oswgg/migrator/pkg/tools"
->>>>>>> a2299328
 	"github.com/spf13/cobra"
 )
 
@@ -21,21 +18,6 @@
 	Long:  "Create a new migration files for up and down",
 	Args:  cobra.MinimumNArgs(1),
 	Run: func(cmd *cobra.Command, args []string) {
-<<<<<<< HEAD
-		//cli := shared.NewCliMust()
-		//
-		//name := args[0]
-		//
-		//userTxtConfigs := cli.Must(tools.GetTxtValues(config.MigratorRCFileName)).(map[string]string)
-		//
-		////migrationsFolderPath := userTxtConfigs["migrations_folder_path"]
-		//
-		////fileGenerator := migrations.NewFileGenerator(migrationsFolderPath)
-		////
-		////successText := cli.Must(fileGenerator.CreateMigration(name, description)).(string)
-		//
-		////fmt.Printf(successText)
-=======
 		cli := shared.NewCliMust()
 
 		name := args[0]
@@ -49,7 +31,6 @@
 		successText := cli.Must(fileGenerator.CreateMigration(name, description)).(string)
 
 		fmt.Printf(successText)
->>>>>>> a2299328
 	},
 }
 
